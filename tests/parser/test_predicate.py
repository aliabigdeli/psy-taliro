--- conflicted
+++ resolved
@@ -17,13 +17,8 @@
     def test_predicate_positive_ns_less_than_positive(self) -> None:
         self._do_test(r"pred4 <= 1.0", self._preds["pred4"])
 
-<<<<<<< HEAD
-    def test_predicate_positive_ns_less_than_negative_matrix(self) -> None:
-        self.assertEqual(parse("pred5 <= -1.0", self._vars).A_Matrix, self._preds["pred5"].A_Matrix)
-=======
     def test_predicate_positive_ns_less_than_negative(self) -> None:
         self._do_test(r"pred5 <= -1.0", self._preds["pred5"])
->>>>>>> df439949
 
     def test_predicate_negative_ns_less_than_positive(self) -> None:
         self._do_test(r"-pred6 <= 1.0", self._preds["pred6"])
@@ -31,13 +26,8 @@
     def test_predicate_negative_ns_less_than_negative(self) -> None:
         self._do_test(r"-pred7 <= -1.0", self._preds["pred7"])
 
-<<<<<<< HEAD
-    def test_predicate_negative_ns_less_than_positive_matrix(self) -> None:
-        self.assertEqual(parse("-pred6 <= 1.0", self._vars).A_Matrix, self._preds["pred6"].A_Matrix)
-=======
     def test_predicate_positive_ns_greater_than_positive(self) -> None:
         self._do_test(r"pred7 >= 1.0", self._preds["pred7"])
->>>>>>> df439949
 
     def test_predicate_positive_ns_greater_than_negative(self) -> None:
         self._do_test(r"pred6 >= -1.0", self._preds["pred6"])
@@ -45,67 +35,5 @@
     def test_predicate_negative_ns_greater_than_positive(self) -> None:
         self._do_test(r"-pred5 >= 1.0", self._preds["pred5"])
 
-<<<<<<< HEAD
-    def test_predicate_negative_ns_less_than_negative_matrix(self) -> None:
-        self.assertEqual(
-            parse("-pred7 <= -1.0", self._vars).A_Matrix,
-            self._preds["pred7"].A_Matrix,
-        )
-
-    def test_predicate_negative_ns_less_than_negative_bound(self) -> None:
-        self.assertEqual(parse("-pred7 <= -1.0", self._vars).bound, self._preds["pred7"].bound)
-
-    def test_predicate_positive_ns_greater_than_positive_name(self) -> None:
-        self.assertEqual(
-            parse("pred7 >= 1.0", self._vars).variable_name,
-            self._preds["pred7"].variable_name,
-        )
-
-    def test_predicate_positive_ns_greater_than_positive_matrix(self) -> None:
-        self.assertEqual(parse("pred7 >= 1.0", self._vars).A_Matrix, self._preds["pred7"].A_Matrix)
-
-    def test_predicate_positive_ns_greater_than_positive_bound(self) -> None:
-        self.assertEqual(parse("pred7 >= 1.0", self._vars).bound, self._preds["pred7"].bound)
-
-    def test_predicate_positive_ns_greater_than_negative_name(self) -> None:
-        self.assertEqual(
-            parse("pred6 >= -1.0", self._vars).variable_name,
-            self._preds["pred6"].variable_name,
-        )
-
-    def test_predicate_positive_ns_greater_than_negative_matrix(self) -> None:
-        self.assertEqual(parse("pred6 >= -1.0", self._vars).A_Matrix, self._preds["pred6"].A_Matrix)
-
-    def test_predicate_positive_ns_greater_than_negative_bound(self) -> None:
-        self.assertEqual(parse("pred6 >= -1.0", self._vars).bound, self._preds["pred6"].bound)
-
-    def test_predicate_negative_ns_greater_than_positive_name(self) -> None:
-        self.assertEqual(
-            parse("-pred5 >= 1.0", self._vars).variable_name,
-            self._preds["pred5"].variable_name,
-        )
-
-    def test_predicate_negative_ns_greater_than_positive_matrix(self) -> None:
-        self.assertEqual(parse("-pred5 >= 1.0", self._vars).A_Matrix, self._preds["pred5"].A_Matrix)
-
-    def test_predicate_negative_ns_greater_than_positive_bound(self) -> None:
-        self.assertEqual(parse("-pred5 >= 1.0", self._vars).bound, self._preds["pred5"].bound)
-
-    def test_predicate_negative_ns_greater_than_negative_name(self) -> None:
-        self.assertEqual(
-            parse("-pred4 >= -1.0", self._vars).variable_name,
-            self._preds["pred4"].variable_name,
-        )
-
-    def test_predicate_negative_ns_greater_than_negative_matrix(self) -> None:
-        self.assertEqual(
-            parse("-pred4 >= -1.0", self._vars).A_Matrix,
-            self._preds["pred4"].A_Matrix,
-        )
-
-    def test_predicate_negative_ns_greater_than_negative_bound(self) -> None:
-        self.assertEqual(parse("-pred4 >= -1.0", self._vars).bound, self._preds["pred4"].bound)
-=======
     def test_predicate_negative_ns_greater_than_negative(self) -> None:
-        self._do_test(r"-pred4 >= -1.0", self._preds["pred4"])
->>>>>>> df439949
+        self._do_test(r"-pred4 >= -1.0", self._preds["pred4"])